--- conflicted
+++ resolved
@@ -175,56 +175,9 @@
 
 To understand how well our prompt flow performs using defined metrics like **groundedness**, **coherence** etc we can evaluate the results. To evaluate the prompt flow, we need to be able to compare it to what we see as "good results" in order to understand how well it aligns with our expectations. 
 
-<<<<<<< HEAD
-The script will set up an **Azure AI Studio** project with the following model deployments created by default, in a relevant region that supports them. _Your Azure subscription must be [enabled for Azure OpenAI access](https://learn.microsoft.com/azure/ai-services/openai/overview#how-do-i-get-access-to-azure-openai)_.
- - gpt-3.5-turbo
- - text-embeddings-ada-002
- - gpt-4
-
-The Azure AI Search resource will have **Semantic Ranker** enabled for this project, which requires the use of a paid tier of that service. It may also be created in a different region, based on availability of that feature.
-
-### 2.3 Verify `config.json` setup
-
-The script should automatically create a `config.json` in your root directory, with the relevant Azure subscription, resource group, and AI workspace properties defined. _These will be made use of by the Azure AI SDK for relevant API interactions with the Azure AI platform later_.
-
-If the config.json file is not created, simply download it from your Azure portal by visiting the _Azure AI project_ resource created, and looking at its Overview page.
-
-### 2.4 Verify `.env` setup
-
-The default sample has an `.env.sample` file that shows the relevant environment variables that need to be configured in this project. The script should create a `.env` file that has these same variables _but populated with the right values_ for your Azure resources.
-
-If the file is not created, simply copy over `.env.sample` to `.env` - then populate those values manually from the respective Azure resource pages using the Azure Portal (for Azure CosmosDB and Azure AI Search) and the Azure AI Studio (for the Azure OpenAI values)
-
-## 3. Run the app locally
-
-### Run the backend api
-Change to api/agents folder:
-```
-cd src/api
-```
-
-To run just the orchestrator logic:
-```
-python -m api.agents.orchestrator
-```
-
-
-To run the flask webserver:
-```
-flask --debug --app api.app:app run --port 5000
-```
-=======
 We may be able to evaluate the flow manually (e.g., using Azure AI Studio) but for now, we'll evaluate this by running the prompt flow using **gpt-4** and comparing our performance to the results obtained there. To do this, follow the instructions and steps in the notebook `evaluate-chat-prompt-flow.ipynb` under the `eval` folder.
 
 You can also view the evaluation metrics by running the following commands. 
->>>>>>> 8de1a6b0
-
-Then run evaluation from the terminal
-```
-python -m api.evaluate.evaluate
-```
-
-### Run the web app:
 
 In a new terminal
 ```
@@ -247,11 +200,6 @@
 ```
 pf config set trace.destination="none"
 ```
-<<<<<<< HEAD
-
-## 4. Evaluating prompt flow results
-=======
->>>>>>> 8de1a6b0
 
 ## Costs
 
