import json
import os
<<<<<<< HEAD

from promptflow.tracing import trace
from promptflow.core import Prompty, AzureOpenAIModelConfiguration
from promptflow.core import Flow
=======
from promptflow.core import Prompty
>>>>>>> 2b31fefa
import requests
import sys
import urllib.parse
from dotenv import load_dotenv

load_dotenv()

print(os.getenv("AZURE_OPENAI_API_KEY"))

BING_SEARCH_ENDPOINT = os.getenv("BING_SEARCH_ENDPOINT")
BING_SEARCH_KEY = os.getenv("BING_SEARCH_KEY")
BING_HEADERS = {"Ocp-Apim-Subscription-Key": BING_SEARCH_KEY}


def _make_endpoint(endpoint, path):
    """Make an endpoint URL"""
    return f"{endpoint}{'' if endpoint.endswith('/') else '/'}{path}"


def _make_request(path, params=None):
    """Make a request to the API"""
    endpoint = _make_endpoint(BING_SEARCH_ENDPOINT, path)
    response = requests.get(endpoint, headers=BING_HEADERS, params=params)
    items = response.json()
    return items


<<<<<<< HEAD
@trace
=======
>>>>>>> 2b31fefa
def find_information(query, market="en-US"):
    """Find information using the Bing Search API"""
    params = {"q": query, "mkt": market, "count": 5}
    items = _make_request("v7.0/search", params)
    pages = [
        {"url": a["url"], "name": a["name"], "description": a["snippet"]}
        for a in items["webPages"]["value"]
    ]
    related = [a["text"] for a in items["relatedSearches"]["value"]]
    return {"pages": pages, "related": related}


<<<<<<< HEAD
@trace
=======
>>>>>>> 2b31fefa
def find_entities(query, market="en-US"):
    """Find entities using the Bing Entity Search API"""
    params = "?mkt=" + market + "&q=" + urllib.parse.quote(query)
    items = _make_request(f"v7.0/entities{params}")
    entities = []
    if "entities" in items:
        entities = [
            {"name": e["name"], "description": e["description"]}
            for e in items["entities"]["value"]
        ]
    return entities


<<<<<<< HEAD
@trace
=======
>>>>>>> 2b31fefa
def find_news(query, market="en-US"):
    """Find images using the Bing News Search API"""
    params = {"q": query, "mkt": market, "count": 5}
    items = _make_request("v7.0/news/search", params)
    articles = [
        {
            "name": a["name"],
            "url": a["url"],
            "description": a["description"],
            "provider": a["provider"][0]["name"],
            "datePublished": a["datePublished"],
        }
        for a in items["value"]
    ]
    return articles


<<<<<<< HEAD
@trace
=======
>>>>>>> 2b31fefa
def research(context: str, instructions: str, feedback: str = "", tools=[]):
    """Assign a research task to a researcher"""
    functions = {
        "find_information": find_information,
        "find_entities": find_entities,
        "find_news": find_news,
    }
<<<<<<< HEAD
    
    # Load prompty with AzureOpenAIModelConfiguration override
    configuration = AzureOpenAIModelConfiguration(
        azure_deployment=os.getenv("AZURE_DEPLOYMENT_NAME"),
        api_key=os.getenv("AZURE_OPENAI_API_KEY"),
        api_version=os.getenv("AZURE_OPENAI_API_VERSION"),
        azure_endpoint=os.getenv("AZURE_OPENAI_ENDPOINT")
    )

    override_model = {
        "configuration": configuration,
    }

    prompty_obj = Prompty.load(
        "researcher/researcher.prompty", model=override_model)
    
    context = "I want to write an aritcle about Satya Nadella and his career begginings."
    feedback = "Can you dig deeper into his education too?"
    tools = "tools.json"
    instructions = "Can you get me information about Satya Nadella, his early work and education?"

    fns = prompty_obj(context=context,
        feedback= feedback,
        tools= tools,
        instructions=instructions)
    
    print(fns)

=======

    prompty = Prompty.load(source="src/api/api/agents/researcher/researcher.prompty")

    # execute the flow as function
    fns = prompty(
        context = context, 
        instructions = instructions, 
        feedback = feedback,
        tools= tools

    )

>>>>>>> 2b31fefa
    research = []
    for f in fns:
        fn = functions[f.name]
        args = json.loads(f.arguments)
        r = fn(**args)
        research.append(
            {"id": f.id, "function": f.name, "arguments": args, "result": r}
        )

    return research

<<<<<<< HEAD

@trace
=======
>>>>>>> 2b31fefa
def process(research):
    """Process the research results"""
    # process web searches
    web = filter(lambda r: r["function"] == "find_information", research)
    web_items = [page for web_item in web for page in web_item["result"]["pages"]]

    # process entity searches
    entities = filter(lambda r: r["function"] == "find_entities", research)
    entity_items = [
        {"url": "None Available", "name": it["name"], "description": it["description"]}
        for e in entities
        for it in e["result"]
    ]

    # process news searches
    news = filter(lambda r: r["function"] == "find_news", research)
    news_items = [
        {
            "url": article["url"],
            "name": article["name"],
            "description": article["description"],
        }
        for news_item in news
        for article in news_item["result"]
    ]
    return {
        "web": web_items,
        "entities": entity_items,
        "news": news_items,
    }


if __name__ == "__main__":
    # Get command line arguments
    if len(sys.argv) < 3:
        context = "I want to write an article about Satya Nadella and the beginnings of his career."
        instructions = "Can you find the relevant information on both him as a person and what he studied and maybe some news articles?"
    else:
        context = sys.argv[0]
        instructions = sys.argv[1]

    r = research(context=context, instructions=instructions)
    processed = process(r)
    print(json.dumps(processed, indent=2))<|MERGE_RESOLUTION|>--- conflicted
+++ resolved
@@ -1,13 +1,8 @@
 import json
 import os
-<<<<<<< HEAD
-
 from promptflow.tracing import trace
 from promptflow.core import Prompty, AzureOpenAIModelConfiguration
 from promptflow.core import Flow
-=======
-from promptflow.core import Prompty
->>>>>>> 2b31fefa
 import requests
 import sys
 import urllib.parse
@@ -35,10 +30,6 @@
     return items
 
 
-<<<<<<< HEAD
-@trace
-=======
->>>>>>> 2b31fefa
 def find_information(query, market="en-US"):
     """Find information using the Bing Search API"""
     params = {"q": query, "mkt": market, "count": 5}
@@ -51,10 +42,6 @@
     return {"pages": pages, "related": related}
 
 
-<<<<<<< HEAD
-@trace
-=======
->>>>>>> 2b31fefa
 def find_entities(query, market="en-US"):
     """Find entities using the Bing Entity Search API"""
     params = "?mkt=" + market + "&q=" + urllib.parse.quote(query)
@@ -68,10 +55,6 @@
     return entities
 
 
-<<<<<<< HEAD
-@trace
-=======
->>>>>>> 2b31fefa
 def find_news(query, market="en-US"):
     """Find images using the Bing News Search API"""
     params = {"q": query, "mkt": market, "count": 5}
@@ -89,10 +72,6 @@
     return articles
 
 
-<<<<<<< HEAD
-@trace
-=======
->>>>>>> 2b31fefa
 def research(context: str, instructions: str, feedback: str = "", tools=[]):
     """Assign a research task to a researcher"""
     functions = {
@@ -100,8 +79,7 @@
         "find_entities": find_entities,
         "find_news": find_news,
     }
-<<<<<<< HEAD
-    
+
     # Load prompty with AzureOpenAIModelConfiguration override
     configuration = AzureOpenAIModelConfiguration(
         azure_deployment=os.getenv("AZURE_DEPLOYMENT_NAME"),
@@ -129,20 +107,7 @@
     
     print(fns)
 
-=======
 
-    prompty = Prompty.load(source="src/api/api/agents/researcher/researcher.prompty")
-
-    # execute the flow as function
-    fns = prompty(
-        context = context, 
-        instructions = instructions, 
-        feedback = feedback,
-        tools= tools
-
-    )
-
->>>>>>> 2b31fefa
     research = []
     for f in fns:
         fn = functions[f.name]
@@ -154,11 +119,6 @@
 
     return research
 
-<<<<<<< HEAD
-
-@trace
-=======
->>>>>>> 2b31fefa
 def process(research):
     """Process the research results"""
     # process web searches
